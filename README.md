# [ARTIQ](http://m-labs.hk/experiment-control/artiq/) [Network Device Support Package (NDSP)](https://m-labs.hk/artiq/manual/developing_a_ndsp.html) Integration for the [PyVCAM Wrapper](https://github.com/Photometrics/PyVCAM)

PyVCAM Wrapper is a Python3.X wrapper for the PVCAM SDK.

## Getting Started
Follow the instructions below to get PyVCAM up and running on your machine for development and testing.


### Prerequisites
* An understanding of PVCAM is very helpful for understanding PyVCAM.
* A C/C++ compiler is needed to build native source code. For Windows, MSVC 1928 was used for testing.
* The newest version of Python 3 which can be downloaded [here](https://www.python.org/downloads/).
* The latest PVCAM and PVCAM SDK which can be downloaded [here](https://www.photometrics.com/support/software/#software).
* PyVCAM was developed and tested using Microsoft Windows 10/64-bit. The build package also supports Linux, but testing has been minimal.

## ARTIQ Integration with [Network Device Support Packages (NDSP)](https://m-labs.hk/artiq/manual/developing_a_ndsp.html)
### Initial Setup
1. Clone this repository into your Projects folder with the command ```git clone git@github.com:quantumion/PyVCAM.git```.
* **Note:** The following steps (2-3) may be skipped if installation is to be done in the default/user specified environment - virtual environment usage is not a requirement.
2. Navigate into your PyVCAM folder and create a virtual environment with ```virtualenv venv```. 
3. Activate your virtual environment with ```source venv/bin/activate```.
4. Install PyVCAM by running ```pip install .```.

### Controller Activation
* Run ```python -m pyvcam```.
* Add flags to specify parameters. Add ```-h``` to see a list of flags.
* To specify a port, run with ```python -m pyvcam -p <port number>```. The default port is ```3249```.
    * **NOTE:** You need to modify your ```device_db.py``` file if you have changed the port number.
    
### ARTIQ Experiment Setup
* In your ```device_db.py``` file, you will need to specify a remote port that your environment will connect to, as specified in the [NDSP](https://m-labs.hk/artiq/manual/developing_a_ndsp.html) guide.
```
device_db = {
    "pyvcam": {
        "type": "controller",
        "host": "::1", # Change this for a different host
        "port": 3249, # Change this for a different port number
        "command": "python /path/to/pyvcam -p {port}"
    }
    ... # The rest of your device_db
}
```
* In every ARTIQ experiment, you will need to initialize a pyvcam device within the ```build``` function.
```
def build(self):
    self.setattr_device("pyvcam")
```

### Usage
* Camera functions run like a normal function with ```self.pyvcam.<function>()```.
* Functions with argument parameters may be input into parenthesis.
* **Due to the implementation of the driver class, functions must also be modified from their default style. Follow the style in the "Driver Wrapper" columns as shown below.**
* Example usage given that a camera object cam/self.pyvcam has already been created:

| Bare PyVCAM Class | Driver Wrapper                  | Result                           |
|-------------------|---------------------------------|----------------------------------|
| `print(cam.gain)` | `print(self.pyvcam.get_gain())` | Prints current gain value as int |
| `cam.gain = 1`    | `self.pyvcam.set_gain(1)`       | Sets gain value to 1             |


## How to use the wrapper
#### Single Image Example
<<<<<<< HEAD
This captures a single image with a 20 ms exposure time and prints the values of the first 5 pixels.
```
# A camera object self.pyvcam has already been created
frame = self.pyvcam.get_frame(exp_time=20)
print("First five pixels of frame: {}, {}, {}, {}, {}".format(*frame[:5]))
```

#### Changing Settings Example
This is an example of how to change some of the settings on the cameras.
```
# A camera object self.pyvcam has already been created
self.pyvcam.set_exp_mode(1792)  # sets the exposure mode to be 'Internal Trigger'
self.pyvcam.set_readout_port(0)
self.pyvcam.set_speed_table_index(0)
self.pyvcam.set_gain(1)
```
=======
This captures a single image with a 20 millisecond exposure time and prints the values of the first 5 pixels.
* Given that a camera object cam/self.pyvcam has already been created:

| Bare PyVCAM Class                    | Driver Wrapper                               |
|--------------------------------------|----------------------------------------------|
| `frame = cam.get_frame(exp_time=20)` | `frame = self.pyvcam.get_frame(exp_time=20)` |

`print("First five pixels of frame: {}, {}, {}, {}, {}".format(*frame[:5]))`

#### Reading Settings
This prints the current settings of the camera.
* Given that a camera object cam/self.pyvcam has already been created:

| Bare PyVCAM Class              | Driver Wrapper                               |
|--------------------------------|----------------------------------------------|
| `print(cam.exp_mode)`          | `print(self.pyvcam.get_exp_mode())`          |
| `print(cam.readout_port)`      | `print(self.pyvcam.get_readout_port())`      |
| `print(cam.speed_table_index)` | `print(self.pyvcam.get_speed_table_index())` |
| `print(cam.gain)`              | `print(self.pyvcam.get_gain())`              |


#### Changing Settings Example
This is an example of how to change some of the settings on the cameras.
* Given that a camera object cam/self.pyvcam has already been created:

| Bare PyVCAM Class                   | Driver Wrapper                         |
|-------------------------------------|----------------------------------------|
| `cam.exp_mode = "Internal Trigger"` | `self.pyvcam.set_exp_mode(1792)`       |
| `cam.readout_port = 0`              | `self.pyvcam.set_readout_port(0)`      |
| `cam.speed_table_index = 0`         | `self.pyvcam.set_speed_table_index(0)` |
| `cam.gain = 1`                      | `self.pyvcam.set_gain(1)`              |
>>>>>>> 666a8cbc

More information on how to use this wrapper and how it works can be found [here](https://github.com/Photometrics/PyVCAM/blob/master/docs/PyVCAM%20Wrapper.md).<|MERGE_RESOLUTION|>--- conflicted
+++ resolved
@@ -1,114 +1,95 @@
-# [ARTIQ](http://m-labs.hk/experiment-control/artiq/) [Network Device Support Package (NDSP)](https://m-labs.hk/artiq/manual/developing_a_ndsp.html) Integration for the [PyVCAM Wrapper](https://github.com/Photometrics/PyVCAM)
-
-PyVCAM Wrapper is a Python3.X wrapper for the PVCAM SDK.
-
-## Getting Started
-Follow the instructions below to get PyVCAM up and running on your machine for development and testing.
-
-
-### Prerequisites
-* An understanding of PVCAM is very helpful for understanding PyVCAM.
-* A C/C++ compiler is needed to build native source code. For Windows, MSVC 1928 was used for testing.
-* The newest version of Python 3 which can be downloaded [here](https://www.python.org/downloads/).
-* The latest PVCAM and PVCAM SDK which can be downloaded [here](https://www.photometrics.com/support/software/#software).
-* PyVCAM was developed and tested using Microsoft Windows 10/64-bit. The build package also supports Linux, but testing has been minimal.
-
-## ARTIQ Integration with [Network Device Support Packages (NDSP)](https://m-labs.hk/artiq/manual/developing_a_ndsp.html)
-### Initial Setup
-1. Clone this repository into your Projects folder with the command ```git clone git@github.com:quantumion/PyVCAM.git```.
-* **Note:** The following steps (2-3) may be skipped if installation is to be done in the default/user specified environment - virtual environment usage is not a requirement.
-2. Navigate into your PyVCAM folder and create a virtual environment with ```virtualenv venv```. 
-3. Activate your virtual environment with ```source venv/bin/activate```.
-4. Install PyVCAM by running ```pip install .```.
-
-### Controller Activation
-* Run ```python -m pyvcam```.
-* Add flags to specify parameters. Add ```-h``` to see a list of flags.
-* To specify a port, run with ```python -m pyvcam -p <port number>```. The default port is ```3249```.
-    * **NOTE:** You need to modify your ```device_db.py``` file if you have changed the port number.
-    
-### ARTIQ Experiment Setup
-* In your ```device_db.py``` file, you will need to specify a remote port that your environment will connect to, as specified in the [NDSP](https://m-labs.hk/artiq/manual/developing_a_ndsp.html) guide.
-```
-device_db = {
-    "pyvcam": {
-        "type": "controller",
-        "host": "::1", # Change this for a different host
-        "port": 3249, # Change this for a different port number
-        "command": "python /path/to/pyvcam -p {port}"
-    }
-    ... # The rest of your device_db
-}
-```
-* In every ARTIQ experiment, you will need to initialize a pyvcam device within the ```build``` function.
-```
-def build(self):
-    self.setattr_device("pyvcam")
-```
-
-### Usage
-* Camera functions run like a normal function with ```self.pyvcam.<function>()```.
-* Functions with argument parameters may be input into parenthesis.
-* **Due to the implementation of the driver class, functions must also be modified from their default style. Follow the style in the "Driver Wrapper" columns as shown below.**
-* Example usage given that a camera object cam/self.pyvcam has already been created:
-
-| Bare PyVCAM Class | Driver Wrapper                  | Result                           |
-|-------------------|---------------------------------|----------------------------------|
-| `print(cam.gain)` | `print(self.pyvcam.get_gain())` | Prints current gain value as int |
-| `cam.gain = 1`    | `self.pyvcam.set_gain(1)`       | Sets gain value to 1             |
-
-
-## How to use the wrapper
-#### Single Image Example
-<<<<<<< HEAD
-This captures a single image with a 20 ms exposure time and prints the values of the first 5 pixels.
-```
-# A camera object self.pyvcam has already been created
-frame = self.pyvcam.get_frame(exp_time=20)
-print("First five pixels of frame: {}, {}, {}, {}, {}".format(*frame[:5]))
-```
-
-#### Changing Settings Example
-This is an example of how to change some of the settings on the cameras.
-```
-# A camera object self.pyvcam has already been created
-self.pyvcam.set_exp_mode(1792)  # sets the exposure mode to be 'Internal Trigger'
-self.pyvcam.set_readout_port(0)
-self.pyvcam.set_speed_table_index(0)
-self.pyvcam.set_gain(1)
-```
-=======
-This captures a single image with a 20 millisecond exposure time and prints the values of the first 5 pixels.
-* Given that a camera object cam/self.pyvcam has already been created:
-
-| Bare PyVCAM Class                    | Driver Wrapper                               |
-|--------------------------------------|----------------------------------------------|
-| `frame = cam.get_frame(exp_time=20)` | `frame = self.pyvcam.get_frame(exp_time=20)` |
-
-`print("First five pixels of frame: {}, {}, {}, {}, {}".format(*frame[:5]))`
-
-#### Reading Settings
-This prints the current settings of the camera.
-* Given that a camera object cam/self.pyvcam has already been created:
-
-| Bare PyVCAM Class              | Driver Wrapper                               |
-|--------------------------------|----------------------------------------------|
-| `print(cam.exp_mode)`          | `print(self.pyvcam.get_exp_mode())`          |
-| `print(cam.readout_port)`      | `print(self.pyvcam.get_readout_port())`      |
-| `print(cam.speed_table_index)` | `print(self.pyvcam.get_speed_table_index())` |
-| `print(cam.gain)`              | `print(self.pyvcam.get_gain())`              |
-
-
-#### Changing Settings Example
-This is an example of how to change some of the settings on the cameras.
-* Given that a camera object cam/self.pyvcam has already been created:
-
-| Bare PyVCAM Class                   | Driver Wrapper                         |
-|-------------------------------------|----------------------------------------|
-| `cam.exp_mode = "Internal Trigger"` | `self.pyvcam.set_exp_mode(1792)`       |
-| `cam.readout_port = 0`              | `self.pyvcam.set_readout_port(0)`      |
-| `cam.speed_table_index = 0`         | `self.pyvcam.set_speed_table_index(0)` |
-| `cam.gain = 1`                      | `self.pyvcam.set_gain(1)`              |
->>>>>>> 666a8cbc
-
+# [ARTIQ](http://m-labs.hk/experiment-control/artiq/) [Network Device Support Package (NDSP)](https://m-labs.hk/artiq/manual/developing_a_ndsp.html) Integration for the [PyVCAM Wrapper](https://github.com/Photometrics/PyVCAM)
+
+PyVCAM Wrapper is a Python3.X wrapper for the PVCAM SDK.
+
+## Getting Started
+Follow the instructions below to get PyVCAM up and running on your machine for development and testing.
+
+
+### Prerequisites
+* An understanding of PVCAM is very helpful for understanding PyVCAM.
+* A C/C++ compiler is needed to build native source code. For Windows, MSVC 1928 was used for testing.
+* The newest version of Python 3 which can be downloaded [here](https://www.python.org/downloads/).
+* The latest PVCAM and PVCAM SDK which can be downloaded [here](https://www.photometrics.com/support/software/#software).
+* PyVCAM was developed and tested using Microsoft Windows 10/64-bit. The build package also supports Linux, but testing has been minimal.
+
+## ARTIQ Integration with [Network Device Support Packages (NDSP)](https://m-labs.hk/artiq/manual/developing_a_ndsp.html)
+### Initial Setup
+1. Clone this repository into your Projects folder with the command ```git clone git@github.com:quantumion/PyVCAM.git```.
+* **Note:** The following steps (2-3) may be skipped if installation is to be done in the default/user specified environment - virtual environment usage is not a requirement.
+2. Navigate into your PyVCAM folder and create a virtual environment with ```virtualenv venv```. 
+3. Activate your virtual environment with ```source venv/bin/activate```.
+4. Install PyVCAM by running ```pip install .```.
+
+### Controller Activation
+* Run ```python -m pyvcam```.
+* Add flags to specify parameters. Add ```-h``` to see a list of flags.
+* To specify a port, run with ```python -m pyvcam -p <port number>```. The default port is ```3249```.
+    * **NOTE:** You need to modify your ```device_db.py``` file if you have changed the port number.
+    
+### ARTIQ Experiment Setup
+* In your ```device_db.py``` file, you will need to specify a remote port that your environment will connect to, as specified in the [NDSP](https://m-labs.hk/artiq/manual/developing_a_ndsp.html) guide.
+```
+device_db = {
+    "pyvcam": {
+        "type": "controller",
+        "host": "::1", # Change this for a different host
+        "port": 3249, # Change this for a different port number
+        "command": "python /path/to/pyvcam -p {port}"
+    }
+    ... # The rest of your device_db
+}
+```
+* In every ARTIQ experiment, you will need to initialize a pyvcam device within the ```build``` function.
+```
+def build(self):
+    self.setattr_device("pyvcam")
+```
+
+### Usage
+* Camera functions run like a normal function with ```self.pyvcam.<function>()```.
+* Functions with argument parameters may be input into parenthesis.
+* **Due to the implementation of the driver class, functions must also be modified from their default style. Follow the style in the "Driver Wrapper" columns as shown below.**
+* Example usage given that a camera object cam/self.pyvcam has already been created:
+
+| Bare PyVCAM Class | Driver Wrapper                  | Result                           |
+|-------------------|---------------------------------|----------------------------------|
+| `print(cam.gain)` | `print(self.pyvcam.get_gain())` | Prints current gain value as int |
+| `cam.gain = 1`    | `self.pyvcam.set_gain(1)`       | Sets gain value to 1             |
+
+
+## How to use the wrapper
+#### Single Image Example
+This captures a single image with a 20 millisecond exposure time and prints the values of the first 5 pixels.
+* Given that a camera object cam/self.pyvcam has already been created:
+
+| Bare PyVCAM Class                    | Driver Wrapper                               |
+|--------------------------------------|----------------------------------------------|
+| `frame = cam.get_frame(exp_time=20)` | `frame = self.pyvcam.get_frame(exp_time=20)` |
+
+`print("First five pixels of frame: {}, {}, {}, {}, {}".format(*frame[:5]))`
+
+#### Reading Settings
+This prints the current settings of the camera.
+* Given that a camera object cam/self.pyvcam has already been created:
+
+| Bare PyVCAM Class              | Driver Wrapper                               |
+|--------------------------------|----------------------------------------------|
+| `print(cam.exp_mode)`          | `print(self.pyvcam.get_exp_mode())`          |
+| `print(cam.readout_port)`      | `print(self.pyvcam.get_readout_port())`      |
+| `print(cam.speed_table_index)` | `print(self.pyvcam.get_speed_table_index())` |
+| `print(cam.gain)`              | `print(self.pyvcam.get_gain())`              |
+
+
+#### Changing Settings Example
+This is an example of how to change some of the settings on the cameras.
+* Given that a camera object cam/self.pyvcam has already been created:
+
+| Bare PyVCAM Class                   | Driver Wrapper                         |
+|-------------------------------------|----------------------------------------|
+| `cam.exp_mode = "Internal Trigger"` | `self.pyvcam.set_exp_mode(1792)`       |
+| `cam.readout_port = 0`              | `self.pyvcam.set_readout_port(0)`      |
+| `cam.speed_table_index = 0`         | `self.pyvcam.set_speed_table_index(0)` |
+| `cam.gain = 1`                      | `self.pyvcam.set_gain(1)`              |
+
 More information on how to use this wrapper and how it works can be found [here](https://github.com/Photometrics/PyVCAM/blob/master/docs/PyVCAM%20Wrapper.md).